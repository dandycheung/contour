set(AppId "org.contourterminal.Contour")

if(${CMAKE_SYSTEM_NAME} MATCHES "FreeBSD")
    set(FREEBSD TRUE)
elseif(${CMAKE_SYSTEM_NAME} MATCHES "OpenBSD")
    set(OPENBSD TRUE)
elseif(${CMAKE_SYSTEM_NAME} MATCHES "Linux")
    set(LINUX TRUE)
endif()

option(CONTOUR_PERF_STATS "Enables debug printing some performance stats." OFF)

NumberToHex(${PROJECT_VERSION_MAJOR} HEX_MAJOR)
NumberToHex(${PROJECT_VERSION_MINOR} HEX_MINOR)
NumberToHex(${PROJECT_VERSION_PATCH} HEX_PATCH)

# {{{ Setup QT_COMPONENTS
# QT_COMPONENTS is the list of Qt libraries Contour requires for building.
# NB: Widgets is rquired for SystemTrayIcon's fallback implementation
set(QT_COMPONENTS Core Gui Qml Quick QuickControls2 Network Multimedia Widgets)
if(CONTOUR_QT_VERSION EQUAL 6)
    list(APPEND QT_COMPONENTS OpenGL OpenGLWidgets Core5Compat)
endif()
if(NOT(WIN32) AND NOT(APPLE) AND (CONTOUR_QT_VERSION EQUAL 5))
    list(APPEND QT_COMPONENTS X11Extras)
endif()
# }}}

message(STATUS "Qt components: ${QT_COMPONENTS}")

find_package(Qt${CONTOUR_QT_VERSION} COMPONENTS ${QT_COMPONENTS} REQUIRED)

add_subdirectory(display)

if(APPLE)
    #set(CMAKE_INSTALL_RPATH "@executable_path")
    set(CMAKE_INSTALL_RPATH "@executable_path/../Frameworks")
    set(CMAKE_BUILD_RPATH "${CMAKE_INSTALL_RPATH}")
    set(CMAKE_MACOSX_RPATH ON)
    #set(CMAKE_BUILD_WITH_INSTALL_RPATH ON)
    find_package(Qt6 COMPONENTS Core Quick REQUIRED)
endif()

set(_source_files
    CaptureScreen.cpp CaptureScreen.h
    main.cpp
)

if(CONTOUR_FRONTEND_GUI)
    list(APPEND _header_files
        Actions.h
        Audio.h
        BlurBehind.h
        Config.h
        ContourApp.h
        ContourGuiApp.h
        TerminalSession.h
        TerminalSessionManager.h
        helper.h
    )
    list(APPEND _source_files
        Actions.cpp
        Audio.cpp
        BlurBehind.cpp
        Config.cpp
        ContourApp.cpp
        ContourGuiApp.cpp
        TerminalSession.cpp
        TerminalSessionManager.cpp
        helper.cpp
    )
endif()

if(WIN32)
    list(APPEND _source_files contour.rc)
endif()

set(_qt_resources resources.qrc)
if(CONTOUR_QT_VERSION EQUAL "5")
    qt5_add_resources(_qt_resources ${_qt_resources})
else()
    qt_add_resources(_qt_resources ${_qt_resources})
endif()

# {{{ configure QML files and their imports
function(DeclareQmlImport name import version)
    set(import_v6_alternative ${ARGN})

    if(CONTOUR_QT_VERSION EQUAL "5")
        set(${name} "${import} ${version}" PARENT_SCOPE)
    elseif("${import_v6_alternative}" STREQUAL "")
        set(${name} "${import}" PARENT_SCOPE)
    else()
        set(${name} "${import_v6_alternative}" PARENT_SCOPE)
    endif()
endfunction()

function(DeclareQML name name_qt5 name_qt6)
    if(CONTOUR_QT_VERSION EQUAL "5")
        set(${name} "${name_qt5}" PARENT_SCOPE)
    else()
        set(${name} "${name_qt6}" PARENT_SCOPE)
    endif()
endfunction()

DeclareQmlImport(qml_import_ContourTerminal "Contour.Terminal" "1.0")
DeclareQmlImport(qml_import_QtQuick "QtQuick" "2.6")
DeclareQmlImport(qml_import_QtQuickControls "QtQuick.Controls" "2.2")
DeclareQmlImport(qml_import_QtQuickLayouts "QtQuick.Layouts" "1.11")
DeclareQmlImport(qml_import_QtQuickWindow "QtQuick.Window" "2.6")
DeclareQmlImport(qml_import_QtQuicklabs "Qt.labs.platform" "1.1")
DeclareQmlImport(qml_import_QtMultimedia "QtMultimedia" "5.12")
DeclareQmlImport(qml_import_QtGraphicalEffects "QtGraphicalEffects" "1.12" "Qt5Compat.GraphicalEffects")
DeclareQML(qml_audio "Audio" "AudioOutput")
DeclareQML(qml_media_player "" "audioOutput: bellAudioOutput")

configure_file(${CMAKE_CURRENT_SOURCE_DIR}/ui.template/RequestPermission.qml.in ${CMAKE_CURRENT_SOURCE_DIR}/ui/RequestPermission.qml)
configure_file(${CMAKE_CURRENT_SOURCE_DIR}/ui.template/Terminal.qml.in ${CMAKE_CURRENT_SOURCE_DIR}/ui/Terminal.qml)
configure_file(${CMAKE_CURRENT_SOURCE_DIR}/ui.template/main.qml.in ${CMAKE_CURRENT_SOURCE_DIR}/ui/main.qml)
# }}}

set(_qml_files
    ui.template/RequestPermission.qml.in
    ui.template/Terminal.qml.in
    ui.template/main.qml.in
)

source_group(Sources FILES ${_source_files})
source_group(Headers FILES ${_header_files})
source_group(Resources FILES ${_qt_resources})
source_group(QML FILES ${_qml_files})

add_executable(contour)
target_sources(contour PRIVATE ${_source_files} ${_header_files} ${_qt_resources} ${_qml_files})

set_target_properties(contour PROPERTIES AUTOMOC ON)
set_target_properties(contour PROPERTIES AUTORCC ON)

target_include_directories(contour PRIVATE "${CMAKE_CURRENT_BINARY_DIR}")

# {{{ declare compiler definitions
# target_compile_definitions(contour PRIVATE $<$<OR:$<CONFIG:Debug>,$<CONFIG:RelWithDebInfo>>:QT_QML_DEBUG>)
target_compile_definitions(contour PRIVATE $<$<CONFIG:Debug>:QT_QML_DEBUG>)
target_compile_definitions(contour PRIVATE $<$<CONFIG:Debug>:QMLJSDEBUGGER>)
target_compile_definitions(contour PRIVATE $<$<CONFIG:Debug>:QT_DECLARATIVE_DEBUG>)
target_compile_definitions(contour PRIVATE
    CONTOUR_VERSION_MAJOR=${PROJECT_VERSION_MAJOR}
    CONTOUR_VERSION_MINOR=${PROJECT_VERSION_MINOR}
    CONTOUR_VERSION_PATCH=${PROJECT_VERSION_PATCH}
    CONTOUR_VERSION_STRING="${CONTOUR_VERSION_STRING}"
    CONTOUR_PROJECT_SOURCE_DIR="${PROJECT_SOURCE_DIR}"
    CONTOUR_APP_ID="${AppId}"
)

# Disable all deprecated Qt functions prior to Qt 6.0
target_compile_definitions(contour PRIVATE QT_DISABLE_DEPRECATED_BEFORE=0x050F00)

# Create custom target to execute contour
add_custom_target(run COMMAND contour)

if(CONTOUR_PERF_STATS)
    target_compile_definitions(contour PRIVATE CONTOUR_PERF_STATS)
endif()

if(CONTOUR_FRONTEND_GUI)
    target_compile_definitions(contour PRIVATE CONTOUR_FRONTEND_GUI)
endif()

if("${CMAKE_BUILD_TYPE}" STREQUAL "Debug")
    target_compile_definitions(contour PRIVATE CONTOUR_GUI_SOURCE_DIR="${CMAKE_CURRENT_SOURCE_DIR}")
endif()
# }}}

# {{{ platform specific target set_target_properties
if(WIN32)
    if (NOT ("${CMAKE_BUILD_TYPE}" STREQUAL "Debug"))
        set_target_properties(contour PROPERTIES
            # Tell MSVC to create a GUI application.
            WIN32_EXECUTABLE ON

            # Tell MSVC to use main instead of WinMain for Windows subsystem executables.
            LINK_FLAGS "/ENTRY:mainCRTStartup"
        )
    endif()
elseif(APPLE)
    set(CMAKE_MODULE_PATH "${CMAKE_CURRENT_SOURCE_DIR}/../../cmake/Modules" ${CMAKE_MODULE_PATH})
    set_target_properties(contour PROPERTIES
        OUTPUT_NAME "contour"
        MACOSX_RPATH ON
        MACOSX_BUNDLE ON
        MACOSX_BUNDLE_BUNDLE_NAME "Contour"
        MACOSX_BUNDLE_INFO_STRING "Contour Terminal Emulator"
        MACOSX_BUNDLE_GUI_IDENTIFIER "${AppId}"
        MACOSX_BUNDLE_LONG_VERSION_STRING "${CONTOUR_VERSION_STRING}"
        MACOSX_BUNDLE_SHORT_VERSION_STRING "${CONTOUR_VERSION}"
        MACOSX_BUNDLE_BUNDLE_VERSION "${CONTOUR_VERSION}"
        XCODE_ATTRIBUTE_PRODUCT_NAME "Contour Terminal Emulator"
        # TODO: MACOSX_BUNDLE_ICON_FILE "contour.icns"
        # TODO: RESOURCE "images/icon.icns"
    )
endif()
# }}}

if(FREEBSD)
    # FreeBSD does not find yaml-cpp in /usr/local but weirdly everything else.
    target_link_directories(contour PUBLIC "/usr/local/lib")
endif()

if (TARGET yaml-cpp::yaml-cpp)
    set(YAML_CPP_LIBRARIES yaml-cpp::yaml-cpp)
else()
    set(YAML_CPP_LIBRARIES yaml-cpp)
endif()

target_link_libraries(contour
    PRIVATE
    ContourTerminalDisplay
    crispy::core
    vtbackend
    vtrasterizer
    ${YAML_CPP_LIBRARIES}
)

# {{{ GUI: Declare Qt build dependencies
if(CONTOUR_FRONTEND_GUI)
    if(OPENBSD)
        find_package(X11 REQUIRED)
    endif()
    if(CONTOUR_QT_VERSION EQUAL "6")
        target_link_libraries(contour
            PRIVATE
            Qt6::Core
            Qt6::Core5Compat
            Qt6::Multimedia
            Qt6::Network
            Qt6::OpenGL
            Qt6::Qml
            Qt6::QuickControls2
            Qt6::Widgets
        )
<<<<<<< HEAD
        if(OPENBSD)
            target_link_libraries(contour X11::xcb X11::xcb_cursor)
        elseif(NOT(WIN32) AND NOT(APPLE))
            target_link_libraries(contour xcb)
=======
        if(NOT(WIN32) AND NOT(APPLE))
            target_link_libraries(contour PRIVATE xcb)
>>>>>>> 012e9611
        endif()
    else()
        target_link_libraries(contour
            PRIVATE
            Qt5::Core
            Qt5::Gui
            Qt5::Multimedia
            Qt5::Network
            Qt5::Widgets
        )
<<<<<<< HEAD
        if(OPENBSD)
            target_link_libraries(contour Qt5::X11Extras X11::xcb)
        elseif(NOT(WIN32) AND NOT(APPLE))
            target_link_libraries(contour Qt5::X11Extras xcb)
=======
        if(NOT(WIN32) AND NOT(APPLE))
            target_link_libraries(contour PRIVATE Qt5::X11Extras xcb)
>>>>>>> 012e9611
        endif()
    endif()
    if(CONTOUR_BUILD_STATIC)
        qt_import_qml_plugins(contour)
    endif()
endif()
# }}}

# {{{ Build terminfo file
if(NOT(WIN32) AND CONTOUR_PACKAGE_TERMINFO)
    set(terminfo_file "contour.terminfo")
    set(terminfo_basedir "${CMAKE_CURRENT_BINARY_DIR}/terminfo")
    set_source_files_properties("${terminfo_file}" PROPERTIES GENERATED TRUE)
    find_program(TIC tic REQUIRED)
    if(${TIC-NOTFOUND})
        message(FATAL_ERROR "Executable tic not found.")
    else()
        message(STATUS "Executable tic found (${TIC}).")
    endif()
    add_custom_command(
        TARGET contour POST_BUILD
        WORKING_DIRECTORY "${CMAKE_CURRENT_BINARY_DIR}"
        COMMAND contour generate terminfo to ${terminfo_file} && ${TIC} -x -o "${terminfo_basedir}" "${terminfo_file}"
        DEPENDS "${terminfo_file}"
        COMMENT "Compiling ${terminfo_file}"
        BYPRODUCTS "${terminfo_file}"
        VERBATIM
    )
endif()
# }}}

# ====================================================================================
# INSTALLER
# ====================================================================================

set(CMAKE_INSTALL_DEFAULT_COMPONENT_NAME "contour")

# {{{ CPACK variable definitions
if(NOT(CPACK_GENERATOR))
    if(APPLE)
        set(CPACK_GENERATOR DragNDrop)
    elseif(WIN32)
        set(CPACK_GENERATOR WIX ZIP)
    endif()
endif()

set(CPACK_PACKAGE_NAME "Contour")
set(CPACK_PACKAGE_VENDOR "https://github.com/contour-terminal/contour/")
set(CPACK_PACKAGE_DESCRIPTION_SUMMARY "`contour` is a modern terminal emulator, for everyday use.")
set(CPACK_PACKAGE_CONTACT "Christian Parpart <christian@parpart.family>")
if(WIN32)
    # XXX: WIX does only allow x.x.x.x patterns.
    set(CPACK_PACKAGE_VERSION "${CONTOUR_VERSION}")
else()
    set(CPACK_PACKAGE_VERSION "${CONTOUR_VERSION_STRING}")
endif()
set(CPACK_PACKAGE_EXECUTABLES contour "Contour Terminal Emulator")
set(CPACK_PACKAGE_ICON "${CMAKE_CURRENT_SOURCE_DIR}/res/images/contour-logo.ico")
#TODO: set(CPACK_PACKAGE_DESCRIPTION_FILE "${CMAKE_SOURCE_DIR}/README.md")
#TODO? set(CPACK_WIX_PRODUCT_ICON "${CMAKE_CURRENT_SOURCE_DIR}/res/images/contour-logo.ico")
#TODO: set(CPACK_WIX_UI_DIALOG "${CMAKE_CURRENT_SOURCE_DIR}/res/images/contour-logo-256.png")
#TODO: set(CPACK_WIX_UI_BANNER "${CMAKE_CURRENT_SOURCE_DIR}/res/images/contour-logo-256.png")
set(CPACK_RESOURCE_FILE_README "${CMAKE_SOURCE_DIR}/README.md")
set(CPACK_RESOURCE_FILE_LICENSE "${CMAKE_SOURCE_DIR}/LICENSE.txt")
set(CPACK_CREATE_DESKTOP_LINKS contour)
set(CPACK_WIX_PRODUCT_GUID "0E736497-2B72-4117-95E9-54EC6D${HEX_MAJOR}${HEX_MINOR}${HEX_PATCH}")
set(CPACK_WIX_UPGRADE_GUID "0E736497-2B72-4117-95E9-54EC6D${HEX_MAJOR}${HEX_MINOR}00")
if(WIN32)
    set(CPACK_PACKAGE_INSTALL_DIRECTORY "Contour Terminal Emulator ${PROJECT_VERSION_MAJOR}.${PROJECT_VERSION_MINOR}")
endif()
if(APPLE)
    set(CPACK_PACKAGE_ICON "${CMAKE_CURRENT_SOURCE_DIR}/res/images/contour-logo.icns")
endif()
# }}}

# {{{ Qt bundle installation helpers
set(INSTALLED_QT_VERSION ${CONTOUR_QT_VERSION})

function(_qt_get_plugin_name_with_version target out_var)
    string(REGEX REPLACE "^Qt::(.+)" "Qt${INSTALLED_QT_VERSION}::\\1" qt_plugin_with_version "${target}")
    if(TARGET "${qt_plugin_with_version}")
        set("${out_var}" "${qt_plugin_with_version}" PARENT_SCOPE)
    else()
        set("${out_var}" "" PARENT_SCOPE)
    endif()
endfunction()

# if(APPLE)
#    # Required when packaging, and set CMAKE_INSTALL_PREFIX to "/"
#    set(CPACK_SET_DESTDIR TRUE)
#    set(CMAKE_BUNDLE_NAME "contour")
#    set(CMAKE_BUNDLE_LOCATION "/")
#    # make sure CMAKE_INSTALL_PREFIX ends in /
#    set(CMAKE_INSTALL_PREFIX "/${CMAKE_BUNDLE_NAME}.app/Contents")
# endif(APPLE)

macro(bundle_install_qt_plugin _qt_plugin_name _qt_plugins_var)
    # Qt6 provides the plugins as individual packages that need to be found.
    set(_install_prefix "contour.app/Contents/")
    find_package(Qt${INSTALLED_QT_VERSION}${_qt_plugin} QUIET PATHS ${Qt${INSTALLED_QT_VERSION}${_qtComponent}_DIR})
    if(TARGET "${_qt_plugin_name}")
        get_target_property(_qt_plugin_path "${_qt_plugin_name}" LOCATION)
    else()
        _qt_get_plugin_name_with_version("Qt::${_qt_plugin_name}" _qt_plugin_with_version_name)
        if(TARGET "${_qt_plugin_with_version_name}")
            get_target_property(_qt_plugin_path "${_qt_plugin_with_version_name}" LOCATION)
        else()
            message(STATUS "Qt ${_qt_plugin_name}: Ignoring")
            return()
        endif()
    endif()
    if(EXISTS "${_qt_plugin_path}")
        get_filename_component(_qt_plugin_file "${_qt_plugin_path}" NAME)
        get_filename_component(_qt_plugin_type "${_qt_plugin_path}" PATH)
        get_filename_component(_qt_plugin_type "${_qt_plugin_type}" NAME)
        get_filename_component(_qt_plugin_ext "${_qt_plugin_path}" EXT)
        if("${_qt_plugin_ext}" STREQUAL ".dylib")
            set(_qt_plugin_dir "PlugIns")
            set(_qt_plugin_dest "${_install_prefix}${_qt_plugin_dir}/${_qt_plugin_type}")
            message(STATUS "Qt ${_qt_plugin_name}: Installing from ${_qt_plugin_path}")
            install(FILES "${_qt_plugin_path}" DESTINATION "${_qt_plugin_dest}")
            set(${_qt_plugins_var} "${${_qt_plugins_var}};\$ENV{DESTDIR}\${CMAKE_INSTALL_PREFIX}/${_qt_plugin_dest}/${_qt_plugin_file}")
        else()
            message(STATUS "Qt ${_qt_plugin_name}: Ignoring '${_qt_plugin_path}'")
        endif()
    endif()
endmacro()

# _qtComponents  - in-variable name, list of Qt components (like Gui, Qml, Widgets) to install
# _plugins_var   - out-variable name, list variable that will contain all the libraries to maybe carry over
macro(bundle_install_qt_plugins_for_component _qtComponent _plugins_var)
    get_target_property(_qt_module_plugins Qt${INSTALLED_QT_VERSION}::${_qtComponent} ${_plugins_var})
    if(NOT _qt_module_plugins)
        message(STATUS "Qt ${_qtComponent}: no plugins to install")
    else()
        message(STATUS "Qt ${_qtComponent}: collecting ...")
        foreach(_qt_plugin IN LISTS _qt_module_plugins)
            bundle_install_qt_plugin("${_qt_plugin}" "${_plugins_var}")
        endforeach()
    endif()
endmacro()

# get_property(_Qt_Core_LOCATION TARGET Qt${INSTALLED_QT_VERSION}::Core PROPERTY LOCATION)
# get_filename_component(Qt_BIN_DIR "${_Qt_Core_LOCATION}" PATH)
# if(APPLE)
#   get_filename_component(Qt_BIN_DIR "${Qt_BIN_DIR}" PATH)
# endif()
# }}}

if(WIN32)
    include(DeployQt)
    windeployqt(contour)
    install(TARGETS contour DESTINATION bin)
    install(
        DIRECTORY "$<TARGET_FILE_DIR:contour>/"
        DESTINATION "bin"
        USE_SOURCE_PERMISSIONS
        FILES_MATCHING
            PATTERN "CMakeFiles" EXCLUDE
            PATTERN "*_autogen" EXCLUDE
            PATTERN "*.h" EXCLUDE
            PATTERN "*"
    )
elseif(APPLE)
    # {{{ NB: This would run macdeployqt after creating contour executable during build stage.
    # This is currently disabled, because it seems like packaging would not work then,
    # but instead, we invoke macdeployqt during cpack stage.
    #
    # include(DeployQt)
    # add_custom_command(
    #     TARGET contour POST_BUILD
    #     COMMENT "Running ${MACDEPLOYQT_EXECUTABLE}"
    #     WORKING_DIRECTORY "${CMAKE_CURRENT_BINARY_DIR}"
    #     COMMAND ${MACDEPLOYQT_EXECUTABLE} contour.app -always-overwrite -verbose=3 -qmlimport=${CMAKE_CURRENT_SOURCE_DIR}/ui -qmldir=${CMAKE_CURRENT_SOURCE_DIR}/ui
    #     VERBATIM
    # )
    # }}}

    qt_import_qml_plugins(contour)

    include(InstallRequiredSystemLibraries)

    # See: https://stackoverflow.com/questions/35612687/cmake-macos-x-bundle-with-bundleutiliies-for-qt-application/48035834#48035834
    set(APP_NAME contour)
    set(App_Contents "${APP_NAME}.app/Contents")
    set(INSTALL_RUNTIME_DIR "${App_Contents}/MacOS")
    set(INSTALL_CMAKE_DIR "${App_Contents}/Resources")

    # NB: This is mostly based on code from CMake's QtDialog/CMakeLists.txt
    # TODO: Minimize the number of plugins installed to the required ones.
    foreach(_qt_comp IN LISTS QT_COMPONENTS)
        bundle_install_qt_plugins_for_component("${_qt_comp}" QT_PLUGINS)
    endforeach()

    # Install application icon
    install(FILES "res/images/contour-logo.icns" DESTINATION "${INSTALL_CMAKE_DIR}" RENAME "contour.icns")
    install(DIRECTORY "${terminfo_basedir}" DESTINATION "${INSTALL_CMAKE_DIR}")
    install(DIRECTORY "shell-integration" DESTINATION "${INSTALL_CMAKE_DIR}")

    #add_custom_target(Docs SOURCES README.md LICENSE.txt)
    #TODO: install(TARGETS Docs ...)

    # Destination paths below are relative to ${CMAKE_INSTALL_PREFIX}
    install(TARGETS ${APP_NAME}
        BUNDLE DESTINATION . COMPONENT Runtime
        RUNTIME DESTINATION "${INSTALL_RUNTIME_DIR}" COMPONENT Runtime
    )

    # file(WRITE "${CMAKE_CURRENT_BINARY_DIR}/qt.conf" "[Paths]\nPlugins = PlugIns\n")
    # install(FILES "${CMAKE_CURRENT_BINARY_DIR}/qt.conf" DESTINATION "${INSTALL_CMAKE_DIR}")

    # {{{ create vars for fixup_bundle call
    set(BUNDLE_APP "\${CMAKE_INSTALL_PREFIX}/${APP_NAME}.app")        # Note Mac specific extension .app

    # LIBS_SEARCH_DIRS will contain a list of directories to look for dependencies to include into the bundle.
    set(LIBS_SEARCH_DIRS
        "/opt/homebrew/lib"
        "/usr/local/lib"
        "/usr/lib"
        "/lib"
    )

    # Path used for searching by FIND_XXX(), with appropriate suffixes added
    if(CMAKE_PREFIX_PATH)
        foreach(dir ${CMAKE_PREFIX_PATH})
            if (IS_DIRECTORY "${dir}/bin")
                list(APPEND LIBS_SEARCH_DIRS "${dir}/bin")
            endif()
            if (IS_DIRECTORY "${dir}/lib")
                list(APPEND LIBS_SEARCH_DIRS "${dir}/lib")
            endif()
        endforeach()
    endif()

    # some debug printing
    list(SORT QT_PLUGINS)
    list(REMOVE_DUPLICATES QT_PLUGINS)
    foreach(_plugin ${QT_PLUGINS})
        message(STATUS "Qt Plugin: ${_plugin}")
    endforeach()
    foreach(_dir ${LIBS_SEARCH_DIRS})
        message(STATUS "Library Search Dir: ${_dir}")
    endforeach()
    # }}}

    set(CODE_SIGN_CERTIFICATE_ID "-" CACHE STRING "macOS Code signature ID") # TODO: Use proper ID on CI
    include(DeployQt)  # Just to get access to ${MACDEPLOYQT_EXECUTABLE}
    get_filename_component(_macdeployqt_path "${MACDEPLOYQT_EXECUTABLE}" PATH)
    message(STATUS "macdeployqt path: ${_macdeployqt_path}")
    message(STATUS "macdeployqt location: ${MACDEPLOYQT_EXECUTABLE}")

    set(MACDEPLOYQT_QML_WORKAROUND OFF CACHE BOOL "Workaround for macdeployqt not installing Qt QML files.")
    if(MACDEPLOYQT_QML_WORKAROUND)
        # Install Qt QML files
        # This problem is specific to macdeployqt on Github CI, which does not seem to install
        # the Qt QML files, so we do it manually here.
        get_filename_component(Qt6_ROOT_DIR "${Qt6_DIR}/../../.." REALPATH)
        message(STATUS "Using Qt6_ROOT_DIR: ${Qt6_ROOT_DIR}")
        # Qt Qt5Compat QtMultimedia QtQml QtQuick
        foreach(_name IN ITEMS Qt Qt5Compat QtMultimedia QtQml QtQuick)
            get_filename_component(_dir "${Qt6_ROOT_DIR}/share/qt/qml/${_name}" REALPATH)
            message(STATUS "Using _dir: ${_dir}")
            install(DIRECTORY "${_dir}" DESTINATION ${App_Contents}/Resources/qml FILES_MATCHING PATTERN "*")
        endforeach()
    endif()

    install(CODE "
        execute_process(
            WORKING_DIRECTORY \"${_macdeployqt_path}/..\" # is this specific working dir really required? (others believe so)
            COMMAND ${MACDEPLOYQT_EXECUTABLE} \"${CMAKE_CURRENT_BINARY_DIR}/contour.app\"
                    -always-overwrite
                    -verbose=1
                    -no-strip
                    -qmldir=${CMAKE_CURRENT_SOURCE_DIR}/ui
                    \"-codesign=${CODE_SIGN_CERTIFICATE_ID}\"
        )

        # Recursively iterate through all plugins and populate PLUGIN_PATHS to be passed to fixup_bundle.

        message(STATUS \"Globbing into RELATIVE \${CMAKE_CURRENT_BINARY_DIR} for \${CMAKE_SHARED_LIBRARY_SUFFIX} files (\${CMAKE_INSTALL_PREFIX})\")
        file(GLOB_RECURSE PLUGIN_PATHS
            \"\${CMAKE_INSTALL_PREFIX}/contour.app/Contents/PlugIns/*${CMAKE_SHARED_LIBRARY_SUFFIX}\"
            \"\${CMAKE_INSTALL_PREFIX}/contour.app/Contents/Resources/*${CMAKE_SHARED_LIBRARY_SUFFIX}\"
        )
        foreach(_plugin \${PLUGIN_PATHS})
            message(STATUS \"CPack Qt Plugin: \${_plugin}\")
        endforeach()

        include(BundleUtilities)
        fixup_bundle(
            \"${BUNDLE_APP}\"
            \"\${PLUGIN_PATHS}\"
            \"${LIBS_SEARCH_DIRS}\"
        )

        # Post-fix libqcocoa.dylib platform plugin's rpath,
        # The already provided rpath (@loader_path/../../../../lib) does not work
        # in a bundled app.
        # execute_process(
        #     COMMAND install_name_tool
        #         -add_rpath @loader_path/../../Frameworks
        #         \"${BUNDLE_APP}/Contents/PlugIns/platforms/libqcocoa.dylib\"
        # )
        # ^^^
        # Should not be needed, because of fixup_bundle to PLUGIN_PATHS...
        # But for some reason, I cannot get it to work.

        # Ensure code signature
        execute_process(
            WORKING_DIRECTORY \"${CMAKE_CURRENT_BINARY_DIR}\"
            COMMAND codesign --force --deep --sign \"${CODE_SIGN_CERTIFICATE_ID}\" \"${BUNDLE_APP}\"
        )
    ")
else()
    # any other Unix
    find_program(LSB_RELEASE_EXEC lsb_release)
    execute_process(COMMAND ${LSB_RELEASE_EXEC} -rs
        OUTPUT_VARIABLE LSB_RELEASE_NUMBER
        OUTPUT_STRIP_TRAILING_WHITESPACE
    )

    set(DEPENDS_EXTRA ", libyaml-cpp0.7")
    if("${LSB_RELEASE_NUMBER}" STREQUAL "20.04")
        set(DEPENDS_EXTRA ", libyaml-cpp0.6")
    endif()
    if("${LSB_RELEASE_NUMBER}" STREQUAL "24.04")
        set(DEPENDS_EXTRA ", libyaml-cpp0.8")
    endif()

    if(LINUX)
        set(DEPENDS_EXTRA "${DEPENDS_EXTRA}, libutempter0")
    endif()

    if(CONTOUR_QT_VERSION EQUAL "6")
        set(DEPENDS_EXTRA "${DEPENDS_EXTRA}, libqt6core6, libqt6multimedia6, libqt6opengl6, libqt6openglwidgets6, libqt6widgets6, qml6-module-qt-labs-platform, qml6-module-qt5compat-graphicaleffects, qml6-module-qtmultimedia, qml6-module-qtqml-workerscript, qml6-module-qtquick-controls, qml6-module-qtquick-layouts, qml6-module-qtquick-templates, qml6-module-qtquick-window, qt6-qpa-plugins")
    else()
        set(DEPENDS_EXTRA "${DEPENDS_EXTRA}, libqt5core5a, libqt5gui5, libqt5network5, libqt5multimedia5, libqt5x11extras5") # Qt 5
    endif()

    # Generator: Debian
    # see https://cmake.org/cmake/help/v3.6/module/CPackDeb.html#variable:CPACK_DEBIAN_PACKAGE_DEPENDS
    set(CPACK_DEBIAN_PACKAGE_DEPENDS "libfreetype6, libharfbuzz0b${DEPENDS_EXTRA}")
    set(CPACK_DEBIAN_PACKAGE_SECTION "x11")
    set(CPACK_DEBIAN_PACKAGE_HOMEPAGE "https://github.com/contour-terminal/contour/")
    set(CPACK_DEBIAN_PACKAGE_RECOMMENDS "xdg-open")
    set(CPACK_DEBIAN_DEBUGINFO_PACKAGE ON)
    set(CPACK_DEB_COMPONENT_INSTALL ON)
    # Override because component-based install would create "contour-contour".
    set(CPACK_DEBIAN_CONTOUR_PACKAGE_NAME "contour")

    set(CPACK_COMPONENTS_ALL "contour")

    include(GNUInstallDirs)
    install(TARGETS contour DESTINATION bin)
    install(FILES "contour.desktop" DESTINATION "${CMAKE_INSTALL_DATADIR}/applications" RENAME "${AppId}.desktop")
    install(FILES "contour-run.desktop" DESTINATION "${CMAKE_INSTALL_DATADIR}/kservices5/ServiceMenus" RENAME "${AppId}.RunIn.desktop")
    install(FILES "${AppId}.OpenHere.desktop" DESTINATION "${CMAKE_INSTALL_DATADIR}/kservices5/ServiceMenus")
    install(FILES "res/images/contour-logo-512.png" DESTINATION "${CMAKE_INSTALL_DATAROOTDIR}/icons/hicolor/512x512/apps" RENAME "${AppId}.png")
    install(FILES "res/images/contour-logo-256.png" DESTINATION "${CMAKE_INSTALL_DATAROOTDIR}/icons/hicolor/256x256/apps" RENAME "${AppId}.png")
    install(FILES "res/images/contour-logo-128.png" DESTINATION "${CMAKE_INSTALL_DATAROOTDIR}/icons/hicolor/128x128/apps" RENAME "${AppId}.png")
    install(FILES "res/images/contour-logo-64.png" DESTINATION "${CMAKE_INSTALL_DATAROOTDIR}/icons/hicolor/64x64/apps" RENAME "${AppId}.png")
    install(FILES "res/images/contour-logo-32.png" DESTINATION "${CMAKE_INSTALL_DATAROOTDIR}/icons/hicolor/32x32/apps" RENAME "${AppId}.png")
    install(FILES "${PROJECT_SOURCE_DIR}/metainfo.xml" DESTINATION "${CMAKE_INSTALL_DATAROOTDIR}/metainfo" RENAME "${AppId}.metainfo.xml")
    install(DIRECTORY "shell-integration" DESTINATION "${CMAKE_INSTALL_DATADIR}/contour")
    install(FILES "${PROJECT_SOURCE_DIR}/LICENSE.txt" DESTINATION "${CMAKE_INSTALL_DATADIR}/contour")
    install(FILES "${PROJECT_SOURCE_DIR}/README.md" DESTINATION "${CMAKE_INSTALL_DATADIR}/contour")
    install(DIRECTORY "${terminfo_basedir}" DESTINATION "${CMAKE_INSTALL_DATADIR}")
endif()

include(CPack)

if(UNIX)
    # CPackDeb is broken. If no components are used, it does not create a ddeb...
    cpack_add_component(contour
        DISPLAY_NAME "${CPACK_PACKAGE_NAME}"
        REQUIRED
    )
endif()<|MERGE_RESOLUTION|>--- conflicted
+++ resolved
@@ -238,15 +238,11 @@
             Qt6::QuickControls2
             Qt6::Widgets
         )
-<<<<<<< HEAD
+
         if(OPENBSD)
-            target_link_libraries(contour X11::xcb X11::xcb_cursor)
+            target_link_libraries(contour PRIVATE X11::xcb X11::xcb_cursor)
         elseif(NOT(WIN32) AND NOT(APPLE))
-            target_link_libraries(contour xcb)
-=======
-        if(NOT(WIN32) AND NOT(APPLE))
             target_link_libraries(contour PRIVATE xcb)
->>>>>>> 012e9611
         endif()
     else()
         target_link_libraries(contour
@@ -257,15 +253,10 @@
             Qt5::Network
             Qt5::Widgets
         )
-<<<<<<< HEAD
         if(OPENBSD)
-            target_link_libraries(contour Qt5::X11Extras X11::xcb)
+            target_link_libraries(contour PRIVATE Qt5::X11Extras X11::xcb)
         elseif(NOT(WIN32) AND NOT(APPLE))
-            target_link_libraries(contour Qt5::X11Extras xcb)
-=======
-        if(NOT(WIN32) AND NOT(APPLE))
             target_link_libraries(contour PRIVATE Qt5::X11Extras xcb)
->>>>>>> 012e9611
         endif()
     endif()
     if(CONTOUR_BUILD_STATIC)
